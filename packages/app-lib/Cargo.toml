[package]
name = "theseus"
version = "0.9.3"
authors = ["Jai A <jaiagr+gpg@pm.me>"]
edition = "2021"

[dependencies]
bytes = "1"
serde = { version = "1.0", features = ["derive"] }
serde_json = "1.0"
serde_ini = "0.2.0"
toml = "0.8.12"
sha1_smol = { version = "1.0.0", features = ["std"] }
sha2 = "0.10.8"
url = "2.2"
uuid = { version = "1.1", features = ["serde", "v4"] }
zip = "0.6.5"
async_zip = { version = "0.0.17", features = ["chrono", "tokio-fs", "deflate", "bzip2", "zstd", "deflate64"] }
flate2 = "1.0.28"
tempfile = "3.5.0"
urlencoding = "2.1.3"
dashmap = { version = "6.0.1", features = ["serde"] }

chrono = { version = "0.4.19", features = ["serde"] }
daedalus = { path = "../../packages/daedalus" }
dirs = "5.0.1"

regex = "1.5"
sys-info = "0.9.0"
sysinfo = "0.30.8"
thiserror = "1.0"
either = "1.13"

tracing = "0.1.37"
tracing-subscriber = { version = "0.3.18", features = ["chrono", "env-filter"] }
tracing-error = "0.2.0"

paste = { version = "1.0" }

tauri = { version = "2.0.0-rc", optional = true }
indicatif = { version = "0.17.3", optional = true }

async-tungstenite = { version = "0.27.0", features = ["tokio-runtime", "tokio-rustls-webpki-roots"] }
futures = "0.3"
reqwest = { version = "0.12.3", features = ["json", "stream", "deflate", "gzip", "brotli", "rustls-tls", "charset", "http2", "macos-system-configuration"], default-features = false }
tokio = { version = "1", features = ["full"] }
async-recursion = "1.0.4"

notify = { version = "6.1.1", default-features = false }
notify-debouncer-mini = { version = "0.4.1", default-features = false }

lazy_static = "1.4.0"
dunce = "1.0.3"

whoami = "1.4.0"

discord-rich-presence = "0.2.4"

p256 = { version = "0.13.2", features = ["ecdsa"] }
rand = "0.8"
byteorder = "1.5.0"
base64 = "0.22.0"

sqlx = { version = "0.8.2", features = [ "runtime-tokio", "sqlite", "macros" ] }

<<<<<<< HEAD
ts-rs = { version = "10.1", features = [ "chrono-impl", "uuid-impl" ] }
=======
ariadne = { path = "../ariadne" }
>>>>>>> 19787a3f

[target.'cfg(windows)'.dependencies]
winreg = "0.52.0"

[features]
tauri = ["dep:tauri"]
cli = ["dep:indicatif"]

[env]
TS_RS_EXPORT_DIR = { value = "../../../apps/app-frontend/src/helpers/", relative = false }<|MERGE_RESOLUTION|>--- conflicted
+++ resolved
@@ -63,11 +63,8 @@
 
 sqlx = { version = "0.8.2", features = [ "runtime-tokio", "sqlite", "macros" ] }
 
-<<<<<<< HEAD
 ts-rs = { version = "10.1", features = [ "chrono-impl", "uuid-impl" ] }
-=======
 ariadne = { path = "../ariadne" }
->>>>>>> 19787a3f
 
 [target.'cfg(windows)'.dependencies]
 winreg = "0.52.0"
