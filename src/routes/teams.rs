use crate::auth::get_user_from_headers;
use crate::database::models::TeamMember;
use crate::models::teams::{Permissions, TeamId};
use crate::models::users::UserId;
use crate::routes::ApiError;
use actix_web::{delete, get, patch, post, web, HttpRequest, HttpResponse};
use serde::{Deserialize, Serialize};
use sqlx::PgPool;

#[get("{id}/members")]
pub async fn team_members_get(
    req: HttpRequest,
    info: web::Path<(TeamId,)>,
    pool: web::Data<PgPool>,
) -> Result<HttpResponse, ApiError> {
    let id = info.into_inner().0;
    let members_data = TeamMember::get_from_team(id.into(), &**pool).await?;

    let current_user = get_user_from_headers(req.headers(), &**pool).await.ok();

    if let Some(user) = current_user {
        let team_member = TeamMember::get_from_user_id(id.into(), user.id.into(), &**pool)
            .await
            .map_err(ApiError::DatabaseError)?;

        if team_member.is_some() {
            let team_members: Vec<crate::models::teams::TeamMember> = members_data
                .into_iter()
                .map(|data| crate::models::teams::TeamMember {
                    team_id: id,
                    user_id: data.user_id.into(),
                    role: data.role,
                    permissions: Some(data.permissions),
                    accepted: data.accepted,
                })
                .collect();

            return Ok(HttpResponse::Ok().json(team_members));
        }
    }

    let mut team_members: Vec<crate::models::teams::TeamMember> = Vec::new();

    for team_member in members_data {
        if team_member.accepted {
            team_members.push(crate::models::teams::TeamMember {
<<<<<<< HEAD
=======
                team_id: id,
>>>>>>> 178b1e8b
                user_id: team_member.user_id.into(),
                role: team_member.role,
                permissions: None,
                accepted: team_member.accepted,
            })
        }
    }

    Ok(HttpResponse::Ok().json(team_members))
}

#[post("{id}/join")]
pub async fn join_team(
    req: HttpRequest,
    info: web::Path<(TeamId,)>,
    pool: web::Data<PgPool>,
) -> Result<HttpResponse, ApiError> {
    let team_id = info.into_inner().0.into();
    let current_user = get_user_from_headers(req.headers(), &**pool).await?;

    let member =
        TeamMember::get_from_user_id_pending(team_id, current_user.id.into(), &**pool).await?;

    if let Some(member) = member {
        if member.accepted {
            return Err(ApiError::InvalidInputError(
                "You are already a member of this team".to_string(),
            ));
        }
        let mut transaction = pool
            .begin()
            .await
            .map_err(|e| ApiError::DatabaseError(e.into()))?;

        // Edit Team Member to set Accepted to True
        TeamMember::edit_team_member(
            team_id,
            current_user.id.into(),
            None,
            None,
            Some(true),
            &mut transaction,
        )
        .await?;

        transaction
            .commit()
            .await
            .map_err(|e| ApiError::DatabaseError(e.into()))?;
    } else {
        return Err(ApiError::InvalidInputError(
            "There is no pending request from this team".to_string(),
        ));
    }

    Ok(HttpResponse::Ok().body(""))
}

fn default_role() -> String {
    "Member".to_string()
}

#[derive(Serialize, Deserialize, Clone)]
pub struct NewTeamMember {
    pub user_id: UserId,
    #[serde(default = "default_role")]
    pub role: String,
    #[serde(default = "Permissions::default")]
    pub permissions: Permissions,
}

#[post("{id}/members")]
pub async fn add_team_member(
    req: HttpRequest,
    info: web::Path<(TeamId,)>,
    pool: web::Data<PgPool>,
    new_member: web::Json<NewTeamMember>,
) -> Result<HttpResponse, ApiError> {
    let team_id = info.into_inner().0.into();

    let mut transaction = pool
        .begin()
        .await
        .map_err(|e| ApiError::DatabaseError(e.into()))?;

    let current_user = get_user_from_headers(req.headers(), &**pool).await?;
    let team_member =
        TeamMember::get_from_user_id(team_id, current_user.id.into(), &**pool).await?;

    let member = match team_member {
        Some(m) => m,
        None => {
            return Err(ApiError::CustomAuthenticationError(
                "You don't have permission to invite users to this team".to_string(),
            ))
        }
    };

    if !member.permissions.contains(Permissions::MANAGE_INVITES) {
        return Err(ApiError::CustomAuthenticationError(
            "You don't have permission to invite users to this team".to_string(),
        ));
    }
    if !member.permissions.contains(new_member.permissions) {
        return Err(ApiError::InvalidInputError(
            "The new member has permissions that you don't have".to_string(),
        ));
    }

    if new_member.role == crate::models::teams::OWNER_ROLE {
        return Err(ApiError::InvalidInputError(
            "The `Owner` role is restricted to one person".to_string(),
        ));
    }
    let request = crate::database::models::team_item::TeamMember::get_from_user_id_pending(
        team_id,
        new_member.user_id.into(),
        &**pool,
    )
    .await?;

    if let Some(req) = request {
        if req.accepted {
            return Err(ApiError::InvalidInputError(
                "The user is already a member of that team".to_string(),
            ));
        } else {
            return Err(ApiError::InvalidInputError(
                "There is already a pending member request for this user".to_string(),
            ));
        }
    }

    crate::database::models::User::get(member.user_id, &**pool)
        .await
        .map_err(|e| ApiError::DatabaseError(e.into()))?
        .ok_or_else(|| ApiError::InvalidInputError("An invalid User ID specified".to_string()))?;

    let new_id = crate::database::models::ids::generate_team_member_id(&mut transaction).await?;
    TeamMember {
        id: new_id,
        team_id,
        user_id: new_member.user_id.into(),
        role: new_member.role.clone(),
        permissions: new_member.permissions,
        accepted: false,
    }
    .insert(&mut transaction)
    .await
    .map_err(|e| ApiError::DatabaseError(e.into()))?;

    transaction
        .commit()
        .await
        .map_err(|e| ApiError::DatabaseError(e.into()))?;

    Ok(HttpResponse::Ok().body(""))
}

#[derive(Serialize, Deserialize, Clone)]
pub struct EditTeamMember {
    pub permissions: Option<Permissions>,
    pub role: Option<String>,
}

#[patch("{id}/members/{user_id}")]
pub async fn edit_team_member(
    req: HttpRequest,
    info: web::Path<(TeamId, UserId)>,
    pool: web::Data<PgPool>,
    edit_member: web::Json<EditTeamMember>,
) -> Result<HttpResponse, ApiError> {
    let ids = info.into_inner();
    let id = ids.0.into();
    let user_id = ids.1.into();

    let current_user = get_user_from_headers(req.headers(), &**pool).await?;
    let team_member = TeamMember::get_from_user_id(id, current_user.id.into(), &**pool).await?;

    let mut transaction = pool
        .begin()
        .await
        .map_err(|e| ApiError::DatabaseError(e.into()))?;

    let member = match team_member {
        Some(m) => m,
        None => {
            return Err(ApiError::CustomAuthenticationError(
                "You don't have permission to edit members of this team".to_string(),
            ))
        }
    };

    if !member.permissions.contains(Permissions::EDIT_MEMBER) {
        return Err(ApiError::CustomAuthenticationError(
            "You don't have permission to edit members of this team".to_string(),
        ));
    }

    if let Some(new_permissions) = edit_member.permissions {
        if !member.permissions.contains(new_permissions) {
            return Err(ApiError::InvalidInputError(
                "The new permissions have permissions that you don't have".to_string(),
            ));
        }
    }

    if edit_member.role.as_deref() == Some(crate::models::teams::OWNER_ROLE) {
        return Err(ApiError::InvalidInputError(
            "The `Owner` role is restricted to one person".to_string(),
        ));
    }

    TeamMember::edit_team_member(
        id,
        user_id,
        edit_member.permissions,
        edit_member.role.clone(),
        None,
        &mut transaction,
    )
    .await?;

    transaction
        .commit()
        .await
        .map_err(|e| ApiError::DatabaseError(e.into()))?;

    Ok(HttpResponse::Ok().body(""))
}

#[delete("{id}/members/{user_id}")]
pub async fn remove_team_member(
    req: HttpRequest,
    info: web::Path<(TeamId, UserId)>,
    pool: web::Data<PgPool>,
) -> Result<HttpResponse, ApiError> {
    let ids = info.into_inner();
    let id = ids.0.into();
    let user_id = ids.1.into();

    let current_user = get_user_from_headers(req.headers(), &**pool).await?;
    let team_member = TeamMember::get_from_user_id(id, current_user.id.into(), &**pool).await?;

    let member = match team_member {
        Some(m) => m,
        None => {
            return Err(ApiError::CustomAuthenticationError(
                "You don't have permission to remove members from this team".to_string(),
            ))
        }
    };

    let delete_member = TeamMember::get_from_user_id_pending(id, user_id, &**pool).await?;

    if let Some(delete_member) = delete_member {
        if delete_member.role == crate::models::teams::OWNER_ROLE {
            // The owner cannot be removed from a team
            return Err(ApiError::CustomAuthenticationError(
                "The owner can't be removed from a team".to_string(),
            ));
        }

        if delete_member.accepted {
            // Members other than the owner can either leave the team, or be
            // removed by a member with the REMOVE_MEMBER permission.
            if delete_member.user_id == member.user_id
                || member.permissions.contains(Permissions::REMOVE_MEMBER)
            {
                TeamMember::delete(id, user_id, &**pool).await?;
            } else {
                return Err(ApiError::CustomAuthenticationError(
                    "You do not have permission to remove a member from this team".to_string(),
                ));
            }
        } else if delete_member.user_id == member.user_id
            || member.permissions.contains(Permissions::MANAGE_INVITES)
        {
            // This is a pending invite rather than a member, so the
            // user being invited or team members with the MANAGE_INVITES
            // permission can remove it.
            TeamMember::delete(id, user_id, &**pool).await?;
        } else {
            return Err(ApiError::CustomAuthenticationError(
                "You do not have permission to cancel a team invite".to_string(),
            ));
        }
        Ok(HttpResponse::Ok().body(""))
    } else {
        Ok(HttpResponse::NotFound().body(""))
    }
}<|MERGE_RESOLUTION|>--- conflicted
+++ resolved
@@ -44,10 +44,7 @@
     for team_member in members_data {
         if team_member.accepted {
             team_members.push(crate::models::teams::TeamMember {
-<<<<<<< HEAD
-=======
                 team_id: id,
->>>>>>> 178b1e8b
                 user_id: team_member.user_id.into(),
                 role: team_member.role,
                 permissions: None,
